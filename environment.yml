name: openfe_env
channels:
  - jaimergp/label/unsupported-cudatoolkit-shim
  - conda-forge
dependencies:
  - duecredit<0.10
  - kartograf>=1.0.0
  - lomap2>=3.0.0
  - numpy
  - networkx
  - rdkit
  - packaging
  - pip
  - pytest
  - pytest-xdist
  - pytest-cov
  - pytest-rerunfailures
  - pydantic >1
  - pyyaml
  - coverage
  - cinnabar ~=0.4.0
  - openff-toolkit>=0.13.0
  - openff-nagl-base >=0.3.3
  - openff-units==0.2.0
  - pint<0.22
  - openff-models>=0.0.5
  - openfe-analysis>=0.2.0
  - click
  - typing-extensions
<<<<<<< HEAD
  - lomap2>=2.3.0
  - openmm>=8.0.0
=======
  - openmm !=8.1.0
>>>>>>> ecc8a50d
  - openmmtools
  - openmmforcefields
  - perses
  - pooch
  - py3dmol
  - plugcli
  - tqdm
  - pygraphviz
  # Issue #443
  - pymbar<4.0
  # docs
  - autodoc-pydantic<2.0
  - pydata-sphinx-theme
  - sphinx-click
  - pip:
    - sphinx-toolbox
    - openff-nagl-models>=0.1.2
    - git+https://github.com/OpenFreeEnergy/gufe@main<|MERGE_RESOLUTION|>--- conflicted
+++ resolved
@@ -27,12 +27,7 @@
   - openfe-analysis>=0.2.0
   - click
   - typing-extensions
-<<<<<<< HEAD
-  - lomap2>=2.3.0
-  - openmm>=8.0.0
-=======
-  - openmm !=8.1.0
->>>>>>> ecc8a50d
+  - openmm >=8.0.0,!=8.1.0
   - openmmtools
   - openmmforcefields
   - perses
