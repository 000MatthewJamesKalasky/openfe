--- conflicted
+++ resolved
@@ -10,18 +10,6 @@
 
 from typing import Optional
 from openff.units import unit
-<<<<<<< HEAD
-from openfe.protocols.openmm_utils.omm_settings import (
-    Settings, SettingsBaseModel, ThermoSettings,
-    OpenMMSystemGeneratorFFSettings, SystemSettings,
-    SolvationSettings, AlchemicalSamplerSettings,
-    OpenMMEngineSettings, IntegratorSettings,
-    SimulationSettings
-)
-
-
-class AlchemicalSettings(SettingsBaseModel):
-=======
 import os
 
 from gufe.settings import (
@@ -45,7 +33,6 @@
     class Config:
         extra = 'ignore'
 
->>>>>>> 6f91cbce
     """Settings for the alchemical protocol
 
     This describes the lambda schedule and the creation of the
@@ -95,8 +82,6 @@
 class RelativeHybridTopologyProtocolSettings(Settings):
     class Config:
         arbitrary_types_allowed = True
-<<<<<<< HEAD
-=======
 
     # Inherited things
 
@@ -104,7 +89,6 @@
     """Parameters to set up the force field with OpenMM Force Fields."""
     thermo_settings: ThermoSettings
     """Settings for thermodynamic parameters."""
->>>>>>> 6f91cbce
 
     # Things for creating the systems
     system_settings: SystemSettings
