--- conflicted
+++ resolved
@@ -386,30 +386,10 @@
 
         solvent_comp, protein_comp, small_mols = system_validation.get_components(stateA)
 
-<<<<<<< HEAD
-        omm_forcefield_stateB.registerTemplateGenerator(
-                smirnoff_stateB.generator)
-
-        # 3. Model state A
-        # Note: protein dry run tests are part of the slow tests and don't show
-        # up in coverage reports
-        stateA_ligand_topology = stateA_openff_ligand.to_topology().to_openmm()
-        if 'protein' in stateA.components:  # pragma: no-cover
-            pdbfile: gufe.ProteinComponent = stateA['protein']
-            stateA_modeller = app.Modeller(pdbfile.to_openmm_topology(),
-                                           pdbfile.to_openmm_positions())
-            # add missing virtual particles (from crystal waters)
-            stateA_modeller.addExtraParticles(omm_forcefield_stateA)
-            stateA_modeller.add(
-                stateA_ligand_topology,
-                ensure_quantity(stateA_openff_ligand.conformers[0], 'openmm'),
-            )
-=======
         # 1. Create stateA system
         # a. get a system generator
         if sim_settings.forcefield_cache is not None:
             ffcache = shared_basepath / sim_settings.forcefield_cache
->>>>>>> 501aded4
         else:
             ffcache = None
 
