# This code is part of OpenFE and is licensed under the MIT license.
# For details, see https://github.com/OpenFreeEnergy/openfe
"""Equilibrium Relative Free Energy methods using OpenMM and OpenMMTools in a
Perses-like manner.

This module implements the necessary methodology toolking to run calculate a
ligand relative free energy transformation using OpenMM tools and one of the
following methods:
    - Hamiltonian Replica Exchange
    - Self-adjusted mixture sampling
    - Independent window sampling

TODO
----
* Improve this docstring by adding an example use case.

Acknowledgements
----------------
This Protocol is based on, and leverages components originating from
the Perses toolkit (https://github.com/choderalab/perses).
"""
from __future__ import annotations

import os
import logging
from collections import defaultdict
import uuid
import warnings
import json
from itertools import chain
import matplotlib.pyplot as plt
import numpy as np
import numpy.typing as npt
from openff.units import unit
from openff.units.openmm import to_openmm, from_openmm, ensure_quantity
from openff.toolkit.topology import Molecule as OFFMolecule
from openmmtools import multistate
from typing import Optional
from openmm import unit as omm_unit
from openmm.app import PDBFile
import pathlib
from typing import Any, Iterable, Union
import openmmtools
import mdtraj
import subprocess
from rdkit import Chem

import gufe
from gufe import (
    settings, ChemicalSystem, LigandAtomMapping, Component, ComponentMapping,
    SmallMoleculeComponent, ProteinComponent, SolventComponent,
)

from .equil_rfe_settings import (
    RelativeHybridTopologyProtocolSettings,
    SolvationSettings, AlchemicalSettings, LambdaSettings,
<<<<<<< HEAD
    AlchemicalSamplerSettings, OpenMMEngineSettings,
    IntegratorSettings, SimulationSettings,
    BasePartialChargeSettings, OpenFFPartialChargeSettings
=======
    MultiStateSimulationSettings, OpenMMEngineSettings,
    IntegratorSettings, OutputSettings,
>>>>>>> 2ab9b438
)
from ..openmm_utils import (
    system_validation, settings_validation, system_creation,
    multistate_analysis, charge_generation
)
from . import _rfe_utils
from ...utils import without_oechem_backend, log_system_probe
from ...analysis import plotting
from openfe.due import due, Doi


logger = logging.getLogger(__name__)


due.cite(Doi("10.5281/zenodo.1297683"),
         description="Perses",
         path="openfe.protocols.openmm_rfe.equil_rfe_methods",
         cite_module=True)

due.cite(Doi("10.5281/zenodo.596622"),
         description="OpenMMTools",
         path="openfe.protocols.openmm_rfe.equil_rfe_methods",
         cite_module=True)

due.cite(Doi("10.1371/journal.pcbi.1005659"),
         description="OpenMM",
         path="openfe.protocols.openmm_rfe.equil_rfe_methods",
         cite_module=True)


def _get_resname(off_mol) -> str:
    # behaviour changed between 0.10 and 0.11
    omm_top = off_mol.to_topology().to_openmm()
    names = [r.name for r in omm_top.residues()]
    if len(names) > 1:
        raise ValueError("We assume single residue")
    return names[0]


def _get_alchemical_charge_difference(
    mapping: LigandAtomMapping,
    nonbonded_method: str,
    explicit_charge_correction: bool,
    solvent_component: SolventComponent
) -> int:
    """
    Checks and returns the difference in formal charge between state A and B.

    Raises
    ------
    ValueError
      * If an explicit charge correction is attempted and the
        nonbonded method is not PME.
      * If the absolute charge difference is greater than one
        and an explicit charge correction is attempted.
    UserWarning
      If there is any charge difference.

    Parameters
    ----------
    mapping : dict[str, ComponentMapping]
      Dictionary of mappings between transforming components.
    nonbonded_method : str
      The OpenMM nonbonded method used for the simulation.
    explicit_charge_correction : bool
      Whether or not to use an explicit charge correction.
    solvent_component : openfe.SolventComponent
      The SolventComponent of the simulation.

    Returns
    -------
    int
      The formal charge difference between states A and B.
      This is defined as sum(charge state A) - sum(charge state B)
    """
    chg_A = Chem.rdmolops.GetFormalCharge(
        mapping.componentA.to_rdkit()
    )
    chg_B = Chem.rdmolops.GetFormalCharge(
        mapping.componentB.to_rdkit()
    )

    difference = chg_A - chg_B

    if abs(difference) > 0:
        if explicit_charge_correction:
            if nonbonded_method.lower() != "pme":
                errmsg = ("Explicit charge correction when not using PME is "
                          "not currently supported.")
                raise ValueError(errmsg)
            if abs(difference) > 1:
                errmsg = (f"A charge difference of {difference} is observed "
                          "between the end states and an explicit charge  "
                          "correction has been requested. Unfortunately "
                          "only absolute differences of 1 are supported.")
                raise ValueError(errmsg)

            ion = {-1: solvent_component.positive_ion,
                   1: solvent_component.negative_ion}[difference]
            wmsg = (f"A charge difference of {difference} is observed "
                    "between the end states. This will be addressed by "
                    f"transforming a water into a {ion} ion")
            logger.warning(wmsg)
            warnings.warn(wmsg)
        else:
            wmsg = (f"A charge difference of {difference} is observed "
                    "between the end states. No charge correction has "
                    "been requested, please account for this in your "
                    "final results.")
            logger.warning(wmsg)
            warnings.warn(wmsg)

    return difference


def _validate_alchemical_components(
    alchemical_components: dict[str, list[Component]],
    mapping: Optional[dict[str, ComponentMapping]],
):
    """
    Checks that the alchemical components are suitable for the RFE protocol.

    Specifically we check:
      1. That all alchemical components are mapped.
      2. That all alchemical components are SmallMoleculeComponents.
      3. If the mappings involves element changes in core atoms

    Parameters
    ----------
    alchemical_components : dict[str, list[Component]]
      Dictionary contatining the alchemical components for
      states A and B.
    mapping : dict[str, ComponentMapping]
      Dictionary of mappings between transforming components.

    Raises
    ------
    ValueError
      * If there are more than one mapping or mapping is None
      * If there are any unmapped alchemical components.
      * If there are any alchemical components that are not
        SmallMoleculeComponents.
    UserWarning
      * Mappings which involve element changes in core atoms
    """
    # Check mapping
    # For now we only allow for a single mapping, this will likely change
    if mapping is None or len(mapping.values()) > 1:
        errmsg = "A single LigandAtomMapping is expected for this Protocol"
        raise ValueError(errmsg)

    # Check that all alchemical components are mapped & small molecules
    mapped = {}
    mapped['stateA'] = [m.componentA for m in mapping.values()]
    mapped['stateB'] = [m.componentB for m in mapping.values()]

    for idx in ['stateA', 'stateB']:
        if len(alchemical_components[idx]) != len(mapped[idx]):
            errmsg = f"missing alchemical components in {idx}"
            raise ValueError(errmsg)
        for comp in alchemical_components[idx]:
            if comp not in mapped[idx]:
                raise ValueError(f"Unmapped alchemical component {comp}")
            if not isinstance(comp, SmallMoleculeComponent):  # pragma: no-cover
                errmsg = ("Transformations involving non "
                          "SmallMoleculeComponent species {comp} "
                          "are not currently supported")
                raise ValueError(errmsg)

    # Validate element changes in mappings
    for m in mapping.values():
        molA = m.componentA.to_rdkit()
        molB = m.componentB.to_rdkit()
        for i, j in m.componentA_to_componentB.items():
            atomA = molA.GetAtomWithIdx(i)
            atomB = molB.GetAtomWithIdx(j)
            if atomA.GetAtomicNum() != atomB.GetAtomicNum():
                wmsg = (
                    f"Element change in mapping between atoms "
                    f"Ligand A: {i} (element {atomA.GetAtomicNum()}) and "
                    f"Ligand B: {j} (element {atomB.GetAtomicNum()})\n"
                    "No mass scaling is attempted in the hybrid topology, "
                    "the average mass of the two atoms will be used in the "
                    "simulation")
                logger.warning(wmsg)
                warnings.warn(wmsg)  # TODO: remove this once logging is fixed


class RelativeHybridTopologyProtocolResult(gufe.ProtocolResult):
    """Dict-like container for the output of a RelativeHybridTopologyProtocol"""
    def __init__(self, **data):
        super().__init__(**data)
        # data is mapping of str(repeat_id): list[protocolunitresults]
        # TODO: Detect when we have extensions and stitch these together?
        if any(len(pur_list) > 2 for pur_list in self.data.values()):
            raise NotImplementedError("Can't stitch together results yet")

    def get_estimate(self) -> unit.Quantity:
        """Average free energy difference of this transformation

        Returns
        -------
        dG : unit.Quantity
          The free energy difference between the first and last states. This is
          a Quantity defined with units.
        """
        # TODO: Check this holds up completely for SAMS.
        dGs = [pus[0].outputs['unit_estimate'] for pus in self.data.values()]
        u = dGs[0].u
        # convert all values to units of the first value, then take average of magnitude
        # this would avoid a screwy case where each value was in different units
        vals = [dG.to(u).m for dG in dGs]

        return np.average(vals) * u

    def get_uncertainty(self) -> unit.Quantity:
        """The uncertainty/error in the dG value: The std of the estimates of
        each independent repeat
        """
        dGs = [pus[0].outputs['unit_estimate'] for pus in self.data.values()]
        u = dGs[0].u
        # convert all values to units of the first value, then take average of magnitude
        # this would avoid a screwy case where each value was in different units
        vals = [dG.to(u).m for dG in dGs]

        return np.std(vals) * u

    def get_individual_estimates(self) -> list[tuple[unit.Quantity, unit.Quantity]]:
        """Return a list of tuples containing the individual free energy
        estimates and associated MBAR errors for each repeat.

        Returns
        -------
        dGs : list[tuple[unit.Quantity]]
          n_replicate simulation list of tuples containing the free energy
          estimates (first entry) and associated MBAR estimate errors
          (second entry).
        """
        dGs = [(pus[0].outputs['unit_estimate'],
                pus[0].outputs['unit_estimate_error'])
               for pus in self.data.values()]
        return dGs

    def get_forward_and_reverse_energy_analysis(self) -> list[dict[str, Union[npt.NDArray, unit.Quantity]]]:
        """
        Get a list of forward and reverse analysis of the free energies
        for each repeat using uncorrelated production samples.

        The returned dicts have keys:
        'fractions' - the fraction of data used for this estimate
        'forward_DGs', 'reverse_DGs' - for each fraction of data, the estimate
        'forward_dDGs', 'reverse_dDGs' - for each estimate, the uncertainty

        The 'fractions' values are a numpy array, while the other arrays are
        Quantity arrays, with units attached.

        Returns
        -------
        forward_reverse : dict[str, Union[npt.NDArray, unit.Quantity]]
        """
        forward_reverse = [pus[0].outputs['forward_and_reverse_energies']
                           for pus in self.data.values()]

        return forward_reverse

    def get_overlap_matrices(self) -> list[dict[str, npt.NDArray]]:
        """
        Return a list of dictionary containing the MBAR overlap estimates
        calculated for each repeat.

        Returns
        -------
        overlap_stats : list[dict[str, npt.NDArray]]
          A list of dictionaries containing the following keys:
            * ``scalar``: One minus the largest nontrivial eigenvalue
            * ``eigenvalues``: The sorted (descending) eigenvalues of the
              overlap matrix
            * ``matrix``: Estimated overlap matrix of observing a sample from
              state i in state j
        """
        # Loop through and get the repeats and get the matrices
        overlap_stats = [pus[0].outputs['unit_mbar_overlap']
                         for pus in self.data.values()]

        return overlap_stats

    def get_replica_transition_statistics(self) -> list[dict[str, npt.NDArray]]:
        """The replica lambda state transition statistics for each repeat.

        Note
        ----
        This is currently only available in cases where a replica exchange
        simulation was run.

        Returns
        -------
        repex_stats : list[dict[str, npt.NDArray]]
          A list of dictionaries containing the following:
            * ``eigenvalues``: The sorted (descending) eigenvalues of the
              lambda state transition matrix
            * ``matrix``: The transition matrix estimate of a replica switching
              from state i to state j.
        """
        try:
            repex_stats = [pus[0].outputs['replica_exchange_statistics']
                           for pus in self.data.values()]
        except KeyError:
            errmsg = ("Replica exchange statistics were not found, "
                      "did you run a repex calculation?")
            raise ValueError(errmsg)

        return repex_stats

    def get_replica_states(self) -> list[npt.NDArray]:
        """
        Returns the timeseries of replica states for each repeat.

        Returns
        -------
        replica_states : List[npt.NDArray]
          List of replica states for each repeat
        """
        def is_file(filename: str):
            p = pathlib.Path(filename)
            if not p.exists():
                errmsg = f"File could not be found {p}"
                raise ValueError(errmsg)
            return p

        replica_states = []

        for pus in self.data.values():
            nc = is_file(pus[0].outputs['nc'])
            dir_path = nc.parents[0]
            chk = is_file(dir_path / pus[0].outputs['last_checkpoint']).name
            reporter = multistate.MultiStateReporter(
                storage=nc, checkpoint_storage=chk, open_mode='r'
            )
            replica_states.append(
                np.asarray(reporter.read_replica_thermodynamic_states())
            )
            reporter.close()

        return replica_states

    def equilibration_iterations(self) -> list[float]:
        """
        Returns the number of equilibration iterations for each repeat
        of the calculation.

        Returns
        -------
        equilibration_lengths : list[float]
        """
        equilibration_lengths = [pus[0].outputs['equilibration_iterations']
                                 for pus in self.data.values()]

        return equilibration_lengths

    def production_iterations(self) -> list[float]:
        """
        Returns the number of uncorrelated production samples for each
        repeat of the calculation.

        Returns
        -------
        production_lengths : list[float]
        """
        production_lengths = [pus[0].outputs['production_iterations']
                              for pus in self.data.values()]

        return production_lengths


class RelativeHybridTopologyProtocol(gufe.Protocol):
    result_cls = RelativeHybridTopologyProtocolResult
    _settings: RelativeHybridTopologyProtocolSettings

    @classmethod
    def _default_settings(cls):
        """A dictionary of initial settings for this creating this Protocol

        These settings are intended as a suitable starting point for creating
        an instance of this protocol.  It is recommended, however that care is
        taken to inspect and customize these before performing a Protocol.

        Returns
        -------
        Settings
          a set of default settings
        """
        return RelativeHybridTopologyProtocolSettings(
            protocol_repeats=3,
            forcefield_settings=settings.OpenMMSystemGeneratorFFSettings(),
            thermo_settings=settings.ThermoSettings(
                temperature=298.15 * unit.kelvin,
                pressure=1 * unit.bar,
            ),
            solvation_settings=SolvationSettings(),
            alchemical_settings=AlchemicalSettings(softcore_LJ='gapsys'),
            lambda_settings=LambdaSettings(),
            simulation_settings=MultiStateSimulationSettings(
                equilibration_length=1.0 * unit.nanosecond,
                production_length=5.0 * unit.nanosecond,
            ),
<<<<<<< HEAD
            partial_charge_settings=OpenFFPartialChargeSettings(

            )
=======
            engine_settings=OpenMMEngineSettings(),
            integrator_settings=IntegratorSettings(),
            output_settings=OutputSettings(),
>>>>>>> 2ab9b438
        )

    def _create(
        self,
        stateA: ChemicalSystem,
        stateB: ChemicalSystem,
        mapping: Optional[dict[str, gufe.ComponentMapping]] = None,
        extends: Optional[gufe.ProtocolDAGResult] = None,
    ) -> list[gufe.ProtocolUnit]:
        # TODO: Extensions?
        if extends:
            raise NotImplementedError("Can't extend simulations yet")

        # Get alchemical components & validate them + mapping
        alchem_comps = system_validation.get_alchemical_components(
            stateA, stateB
        )
        _validate_alchemical_components(alchem_comps, mapping)

        # For now we've made it fail already if it was None,
        ligandmapping = list(mapping.values())[0]  # type: ignore

        # Validate solvent component
        nonbond = self.settings.forcefield_settings.nonbonded_method
        system_validation.validate_solvent(stateA, nonbond)

        # Validate protein component
        system_validation.validate_protein(stateA)

        # actually create and return Units
        Anames = ','.join(c.name for c in alchem_comps['stateA'])
        Bnames = ','.join(c.name for c in alchem_comps['stateB'])
        # our DAG has no dependencies, so just list units
        n_repeats = self.settings.protocol_repeats
        units = [RelativeHybridTopologyProtocolUnit(
            stateA=stateA, stateB=stateB, ligandmapping=ligandmapping,
            settings=self.settings,
            generation=0, repeat_id=int(uuid.uuid4()),
            name=f'{Anames} to {Bnames} repeat {i} generation 0')
            for i in range(n_repeats)]

        return units

    def _gather(
        self, protocol_dag_results: Iterable[gufe.ProtocolDAGResult]
    ) -> dict[str, Any]:
        # result units will have a repeat_id and generations within this repeat_id
        # first group according to repeat_id
        unsorted_repeats = defaultdict(list)
        for d in protocol_dag_results:
            pu: gufe.ProtocolUnitResult
            for pu in d.protocol_unit_results:
                if not pu.ok():
                    continue

                unsorted_repeats[pu.outputs['repeat_id']].append(pu)

        # then sort by generation within each repeat_id list
        repeats: dict[str, list[gufe.ProtocolUnitResult]] = {}
        for k, v in unsorted_repeats.items():
            repeats[str(k)] = sorted(v, key=lambda x: x.outputs['generation'])

        # returns a dict of repeat_id: sorted list of ProtocolUnitResult
        return repeats


class RelativeHybridTopologyProtocolUnit(gufe.ProtocolUnit):
    """
    Calculates the relative free energy of an alchemical ligand transformation.
    """

    def __init__(self, *,
                 stateA: ChemicalSystem,
                 stateB: ChemicalSystem,
                 ligandmapping: LigandAtomMapping,
                 settings: RelativeHybridTopologyProtocolSettings,
                 generation: int,
                 repeat_id: int,
                 name: Optional[str] = None,
                 ):
        """
        Parameters
        ----------
        stateA, stateB : ChemicalSystem
          the two ligand SmallMoleculeComponents to transform between.  The
          transformation will go from ligandA to ligandB.
        ligandmapping : LigandAtomMapping
          the mapping of atoms between the two ligand components
        settings : settings.Settings
          the settings for the Method.  This can be constructed using the
          get_default_settings classmethod to give a starting point that
          can be updated to suit.
        repeat_id : int
          identifier for which repeat (aka replica/clone) this Unit is
        generation : int
          counter for how many times this repeat has been extended
        name : str, optional
          human-readable identifier for this Unit

        Notes
        -----
        The mapping used must not involve any elemental changes.  A check for
        this is done on class creation.
        """
        super().__init__(
            name=name,
            stateA=stateA,
            stateB=stateB,
            ligandmapping=ligandmapping,
            settings=settings,
            repeat_id=repeat_id,
            generation=generation
        )

    @staticmethod
    def _assign_partial_charges(
        charge_settings: OpenFFPartialChargeSettings,
        off_small_mols: dict[str, list[tuple[SmallMoleculeComponent, OFFMolecule]]],
    ) -> None:
        """
        Assign partial charges to SMCs.

        Parameters
        ----------
        charge_settings : OpenFFPartialChargeSettings
          Settings for controlling how the partial charges are assigned.
        off_small_mols : dict[str, list[tuple[SmallMoleculeComponent, OFFMolecule]]]
          Dictionary of dictionary of OpenFF Molecules to add, keyed by
          state and SmallMoleculeComponent.
        """
        for smc, mol in chain(off_small_mols['stateA'],
                              off_small_mols['stateB'],
                              off_small_mols['both']):
            charge_generation.assign_offmol_partial_charges(
                offmol=mol,
                overwrite=False,
                method=charge_settings.partial_charge_method,
                toolkit_backend=charge_settings.off_toolkit_backend,
                generate_n_conformers=charge_settings.number_of_conformers,
                nagl_model=charge_settings.nagl_model,
            )

    def run(self, *, dry=False, verbose=True,
            scratch_basepath=None,
            shared_basepath=None) -> dict[str, Any]:
        """Run the relative free energy calculation.

        Parameters
        ----------
        dry : bool
          Do a dry run of the calculation, creating all necessary hybrid
          system components (topology, system, sampler, etc...) but without
          running the simulation.
        verbose : bool
          Verbose output of the simulation progress. Output is provided via
          INFO level logging.
        scratch_basepath: Pathlike, optional
          Where to store temporary files, defaults to current working directory
        shared_basepath : Pathlike, optional
          Where to run the calculation, defaults to current working directory

        Returns
        -------
        dict
          Outputs created in the basepath directory or the debug objects
          (i.e. sampler) if ``dry==True``.

        Raises
        ------
        error
          Exception if anything failed
        """
        if verbose:
            self.logger.info("Preparing the hybrid topology simulation")
        if scratch_basepath is None:
            scratch_basepath = pathlib.Path('.')
        if shared_basepath is None:
            # use cwd
            shared_basepath = pathlib.Path('.')

        # 0. General setup and settings dependency resolution step

        # Extract relevant settings
        protocol_settings: RelativeHybridTopologyProtocolSettings = self._inputs['settings']
        stateA = self._inputs['stateA']
        stateB = self._inputs['stateB']
        mapping = self._inputs['ligandmapping']

        forcefield_settings: settings.OpenMMSystemGeneratorFFSettings = protocol_settings.forcefield_settings
        thermo_settings: settings.ThermoSettings = protocol_settings.thermo_settings
        alchem_settings: AlchemicalSettings = protocol_settings.alchemical_settings
        lambda_settings: LambdaSettings = protocol_settings.lambda_settings
        solvation_settings: SolvationSettings = protocol_settings.solvation_settings
        sampler_settings: MultiStateSimulationSettings = protocol_settings.simulation_settings
        output_settings: OutputSettings = protocol_settings.output_settings
        integrator_settings: IntegratorSettings = protocol_settings.integrator_settings
        charge_settings: BasePartialchargeSettings = protocol_settings.partial_charge_settings

        # is the timestep good for the mass?
        settings_validation.validate_timestep(
            forcefield_settings.hydrogen_mass,
            integrator_settings.timestep
        )
        # TODO: Also validate various conversions?
        # Convert various time based inputs to steps/iterations
        steps_per_iteration = settings_validation.convert_steps_per_iteration(
            simulation_settings=sampler_settings,
            integrator_settings=integrator_settings,
        )

        equil_steps = settings_validation.get_simsteps(
            sim_length=sampler_settings.equilibration_length,
            timestep=integrator_settings.timestep,
            mc_steps=steps_per_iteration,
        )
        prod_steps = settings_validation.get_simsteps(
            sim_length=sampler_settings.production_length,
            timestep=integrator_settings.timestep,
            mc_steps=steps_per_iteration,
        )

        solvent_comp, protein_comp, small_mols = system_validation.get_components(stateA)

        # Get the change difference between the end states
        # and check if the charge correction used is appropriate
        charge_difference = _get_alchemical_charge_difference(
            mapping,
            forcefield_settings.nonbonded_method,
            alchem_settings.explicit_charge_correction,
            solvent_comp,
        )

        # 1. Create stateA system
        # a. get a system generator
        if output_settings.forcefield_cache is not None:
            ffcache = shared_basepath / output_settings.forcefield_cache
        else:
            ffcache = None

        system_generator = system_creation.get_system_generator(
            forcefield_settings=forcefield_settings,
            integrator_settings=integrator_settings,
            thermo_settings=thermo_settings,
            cache=ffcache,
            has_solvent=solvent_comp is not None,
        )

        # workaround for conformer generation failures
        # see openfe issue #576
        # calculate partial charges manually if not already given
        # convert to OpenFF here,
        # and keep the molecule around to maintain the partial charges
        off_small_mols: dict[str, list[tuple[SmallMoleculeComponent, OFFMolecule]]]
        off_small_mols = {
            'stateA': [(mapping.componentA, mapping.componentA.to_openff())],
            'stateB': [(mapping.componentB, mapping.componentB.to_openff())],
            'both': [(m, m.to_openff()) for m in small_mols
                     if (m != mapping.componentA and m != mapping.componentB)]
        }

        # b. force the creation of parameters
        self.logger.info("Parameterizing molecules")

        # Start by assigning partial charges
        self._assign_partial_charges(charge_settings, off_small_mols)

        # This is necessary because we need to have the FF templates registered
        # ahead of solvating the system.
        # Note: by default this is cached to ctx.shared/db.json so shouldn't
        # incur too large a cost
        for smc, mol in chain(off_small_mols['stateA'],
                              off_small_mols['stateB'],
                              off_small_mols['both']):
            system_generator.create_system(mol.to_topology().to_openmm(),
                                           molecules=[mol])

        # c. get OpenMM Modeller + a dictionary of resids for each component
        stateA_modeller, comp_resids = system_creation.get_omm_modeller(
            protein_comp=protein_comp,
            solvent_comp=solvent_comp,
            small_mols=dict(chain(off_small_mols['stateA'],
                                  off_small_mols['both'])),
            omm_forcefield=system_generator.forcefield,
            solvent_settings=solvation_settings,
        )

        # d. get topology & positions
        # Note: roundtrip positions to remove vec3 issues
        stateA_topology = stateA_modeller.getTopology()
        stateA_positions = to_openmm(
            from_openmm(stateA_modeller.getPositions())
        )

        # e. create the stateA System
        stateA_system = system_generator.create_system(
            stateA_modeller.topology,
            molecules=[m for _, m in chain(off_small_mols['stateA'],
                                           off_small_mols['both'])],
        )

        # 2. Get stateB system
        # a. get the topology
        stateB_topology, stateB_alchem_resids = _rfe_utils.topologyhelpers.combined_topology(
            stateA_topology,
            # zeroth item (there's only one) then get the OFF representation
            off_small_mols['stateB'][0][1].to_topology().to_openmm(),
            exclude_resids=comp_resids[mapping.componentA],
        )

        # b. get a list of small molecules for stateB
        stateB_system = system_generator.create_system(
            stateB_topology,
            molecules=[m for _, m in chain(off_small_mols['stateB'],
                                           off_small_mols['both'])],
        )

        #  c. Define correspondence mappings between the two systems
        ligand_mappings = _rfe_utils.topologyhelpers.get_system_mappings(
            mapping.componentA_to_componentB,
            stateA_system, stateA_topology, comp_resids[mapping.componentA],
            stateB_system, stateB_topology, stateB_alchem_resids,
            # These are non-optional settings for this method
            fix_constraints=True,
        )

        # d. if a charge correction is necessary, select alchemical waters
        #    and transform them
        if alchem_settings.explicit_charge_correction:
            alchem_water_resids = _rfe_utils.topologyhelpers.get_alchemical_waters(
                stateA_topology, stateA_positions,
                charge_difference,
                alchem_settings.explicit_charge_correction_cutoff,
            )
            _rfe_utils.topologyhelpers.handle_alchemical_waters(
                alchem_water_resids, stateB_topology, stateB_system,
                ligand_mappings, charge_difference,
                solvent_comp,
            )

        #  e. Finally get the positions
        stateB_positions = _rfe_utils.topologyhelpers.set_and_check_new_positions(
            ligand_mappings, stateA_topology, stateB_topology,
            old_positions=ensure_quantity(stateA_positions, 'openmm'),
            insert_positions=ensure_quantity(off_small_mols['stateB'][0][1].conformers[0], 'openmm'),
        )

        # 3. Create the hybrid topology
        # a. Get softcore potential settings
        if alchem_settings.softcore_LJ.lower() == 'gapsys':
            softcore_LJ_v2 = True
        elif alchem_settings.softcore_LJ.lower() == 'beutler':
            softcore_LJ_v2 = False
        # b. Get hybrid topology factory
        hybrid_factory = _rfe_utils.relative.HybridTopologyFactory(
            stateA_system, stateA_positions, stateA_topology,
            stateB_system, stateB_positions, stateB_topology,
            old_to_new_atom_map=ligand_mappings['old_to_new_atom_map'],
            old_to_new_core_atom_map=ligand_mappings['old_to_new_core_atom_map'],
            use_dispersion_correction=alchem_settings.use_dispersion_correction,
            softcore_alpha=alchem_settings.softcore_alpha,
            softcore_LJ_v2=softcore_LJ_v2,
            softcore_LJ_v2_alpha=alchem_settings.softcore_alpha,
            interpolate_old_and_new_14s=alchem_settings.turn_off_core_unique_exceptions,
        )

        # 4. Create lambda schedule
        # TODO - this should be exposed to users, maybe we should offer the
        # ability to print the schedule directly in settings?
        lambdas = _rfe_utils.lambdaprotocol.LambdaProtocol(
            functions=lambda_settings.lambda_functions,
            windows=lambda_settings.lambda_windows
        )

        # PR #125 temporarily pin lambda schedule spacing to n_replicas
        n_replicas = sampler_settings.n_replicas
        if n_replicas != len(lambdas.lambda_schedule):
            errmsg = (f"Number of replicas {n_replicas} "
                      f"does not equal the number of lambda windows "
                      f"{len(lambdas.lambda_schedule)}")
            raise ValueError(errmsg)

        # 9. Create the multistate reporter
        # Get the sub selection of the system to print coords for
        selection_indices = hybrid_factory.hybrid_topology.select(
                output_settings.output_indices
        )

        #  a. Create the multistate reporter
        # convert checkpoint_interval from time to steps
        checkpoint_fs = output_settings.checkpoint_interval.to(unit.femtosecond).m
        ts_fs = integrator_settings.timestep.to(unit.femtosecond).m
        checkpoint_int = int(round(checkpoint_fs / ts_fs))
        nc = shared_basepath / output_settings.output_filename
        chk = output_settings.checkpoint_storage_filename
        reporter = multistate.MultiStateReporter(
            storage=nc,
            analysis_particle_indices=selection_indices,
            checkpoint_interval=checkpoint_int,
            checkpoint_storage=chk,
        )

        #  b. Write out a PDB containing the subsampled hybrid state
        bfactors = np.zeros_like(selection_indices, dtype=float)  # solvent
        bfactors[np.in1d(selection_indices, list(hybrid_factory._atom_classes['unique_old_atoms']))] = 0.25  # lig A
        bfactors[np.in1d(selection_indices, list(hybrid_factory._atom_classes['core_atoms']))] = 0.50  # core
        bfactors[np.in1d(selection_indices, list(hybrid_factory._atom_classes['unique_new_atoms']))] = 0.75  # lig B
        # bfactors[np.in1d(selection_indices, protein)] = 1.0  # prot+cofactor

        if len(selection_indices) > 0:
            traj = mdtraj.Trajectory(
                    hybrid_factory.hybrid_positions[selection_indices, :],
                    hybrid_factory.hybrid_topology.subset(selection_indices),
            ).save_pdb(
                shared_basepath / output_settings.output_structure,
                bfactors=bfactors,
            )

        # 10. Get platform
        platform = _rfe_utils.compute.get_openmm_platform(
            protocol_settings.engine_settings.compute_platform
        )

        # 11. Set the integrator
        # a. Validate integrator settings for current system
        # Virtual sites sanity check - ensure we restart velocities when
        # there are virtual sites in the system
        if hybrid_factory.has_virtual_sites:
            if not integrator_settings.reassign_velocities:
                errmsg = ("Simulations with virtual sites without velocity "
                          "reassignments are unstable in openmmtools")
                raise ValueError(errmsg)

        #  b. create langevin integrator
        integrator = openmmtools.mcmc.LangevinDynamicsMove(
            timestep=to_openmm(integrator_settings.timestep),
            collision_rate=to_openmm(integrator_settings.langevin_collision_rate),
            n_steps=steps_per_iteration,
            reassign_velocities=integrator_settings.reassign_velocities,
            n_restart_attempts=integrator_settings.n_restart_attempts,
            constraint_tolerance=integrator_settings.constraint_tolerance,
        )

        # 12. Create sampler
        self.logger.info("Creating and setting up the sampler")
        rta_its, rta_min_its = settings_validation.convert_real_time_analysis_iterations(
            simulation_settings=sampler_settings,
        )
        # convert early_termination_target_error from kcal/mol to kT
        early_termination_target_error = settings_validation.convert_target_error_from_kcal_per_mole_to_kT(
            thermo_settings.temperature,
            sampler_settings.early_termination_target_error,
        )

        if sampler_settings.sampler_method.lower() == "repex":
            sampler = _rfe_utils.multistate.HybridRepexSampler(
                mcmc_moves=integrator,
                hybrid_factory=hybrid_factory,
                online_analysis_interval=rta_its,
                online_analysis_target_error=early_termination_target_error,
                online_analysis_minimum_iterations=rta_min_its,
            )
        elif sampler_settings.sampler_method.lower() == "sams":
            sampler = _rfe_utils.multistate.HybridSAMSSampler(
                mcmc_moves=integrator,
                hybrid_factory=hybrid_factory,
                online_analysis_interval=rta_its,
                online_analysis_minimum_iterations=rta_min_its,
                flatness_criteria=sampler_settings.sams_flatness_criteria,
                gamma0=sampler_settings.sams_gamma0,
            )
        elif sampler_settings.sampler_method.lower() == 'independent':
            sampler = _rfe_utils.multistate.HybridMultiStateSampler(
                mcmc_moves=integrator,
                hybrid_factory=hybrid_factory,
                online_analysis_interval=rta_its,
                online_analysis_target_error=early_termination_target_error,
                online_analysis_minimum_iterations=rta_min_its,
            )

        else:
            raise AttributeError(f"Unknown sampler {sampler_settings.sampler_method}")

        sampler.setup(
            n_replicas=sampler_settings.n_replicas,
            reporter=reporter,
            lambda_protocol=lambdas,
            temperature=to_openmm(thermo_settings.temperature),
            endstates=alchem_settings.endstate_dispersion_correction,
            minimization_platform=platform.getName(),
        )

        try:
            # Create context caches (energy + sampler)
            energy_context_cache = openmmtools.cache.ContextCache(
                capacity=None, time_to_live=None, platform=platform,
            )

            sampler_context_cache = openmmtools.cache.ContextCache(
                capacity=None, time_to_live=None, platform=platform,
            )

            sampler.energy_context_cache = energy_context_cache
            sampler.sampler_context_cache = sampler_context_cache

            if not dry:  # pragma: no-cover
                # minimize
                if verbose:
                    self.logger.info("Running minimization")

                sampler.minimize(max_iterations=sampler_settings.minimization_steps)

                # equilibrate
                if verbose:
                    self.logger.info("Running equilibration phase")

                sampler.equilibrate(
                    int(equil_steps / steps_per_iteration)  # type: ignore
                )

                # production
                if verbose:
                    self.logger.info("Running production phase")

                sampler.extend(
                    int(prod_steps / steps_per_iteration)  # type: ignore
                )

                self.logger.info("Production phase complete")

                self.logger.info("Post-simulation analysis of results")
                # calculate relevant analyses of the free energies & sampling
                # First close & reload the reporter to avoid netcdf clashes
                analyzer = multistate_analysis.MultistateEquilFEAnalysis(
                    reporter,
                    sampling_method=sampler_settings.sampler_method.lower(),
                    result_units=unit.kilocalorie_per_mole,
                )
                analyzer.plot(filepath=shared_basepath, filename_prefix="")
                analyzer.close()

            else:
                # clean up the reporter file
                fns = [shared_basepath / output_settings.output_filename,
                       shared_basepath / output_settings.checkpoint_storage_filename]
                for fn in fns:
                    os.remove(fn)
        finally:
            # close reporter when you're done, prevent
            # file handle clashes
            reporter.close()

            # clear GPU contexts
            # TODO: use cache.empty() calls when openmmtools #690 is resolved
            # replace with above
            for context in list(energy_context_cache._lru._data.keys()):
                del energy_context_cache._lru._data[context]
            for context in list(sampler_context_cache._lru._data.keys()):
                del sampler_context_cache._lru._data[context]
            # cautiously clear out the global context cache too
            for context in list(
                    openmmtools.cache.global_context_cache._lru._data.keys()):
                del openmmtools.cache.global_context_cache._lru._data[context]

            del sampler_context_cache, energy_context_cache

            if not dry:
                del integrator, sampler

        if not dry:  # pragma: no-cover
            return {
                'nc': nc,
                'last_checkpoint': chk,
                **analyzer.unit_results_dict
            }
        else:
            return {'debug': {'sampler': sampler}}

    @staticmethod
    def analyse(where) -> dict:
        # don't put energy analysis in here, it uses the open file reporter
        # whereas structural stuff requires that the file handle is closed
        analysis_out = where / 'structural_analysis.json'

        ret = subprocess.run(['openfe_analysis', 'RFE_analysis',
                              str(where), str(analysis_out)],
                             stdout=subprocess.PIPE,
                             stderr=subprocess.PIPE)
        if ret.returncode:
            return {'structural_analysis_error': ret.stderr}

        with open(analysis_out, 'rb') as f:
            data = json.load(f)

        savedir = pathlib.Path(where)
        if d := data['protein_2D_RMSD']:
            fig = plotting.plot_2D_rmsd(d)
            fig.savefig(savedir / "protein_2D_RMSD.png")
            plt.close(fig)
            f2 = plotting.plot_ligand_COM_drift(data['time(ps)'], data['ligand_wander'])
            f2.savefig(savedir / "ligand_COM_drift.png")
            plt.close(f2)

        f3 = plotting.plot_ligand_RMSD(data['time(ps)'], data['ligand_RMSD'])
        f3.savefig(savedir / "ligand_RMSD.png")
        plt.close(f3)

        return {'structural_analysis': data}

    def _execute(
        self, ctx: gufe.Context, **kwargs,
    ) -> dict[str, Any]:
        log_system_probe(logging.INFO, paths=[ctx.scratch])
        with without_oechem_backend():
            outputs = self.run(scratch_basepath=ctx.scratch,
                               shared_basepath=ctx.shared)

        analysis_outputs = self.analyse(ctx.shared)

        return {
            'repeat_id': self._inputs['repeat_id'],
            'generation': self._inputs['generation'],
            **outputs,
            **analysis_outputs,
        }<|MERGE_RESOLUTION|>--- conflicted
+++ resolved
@@ -54,14 +54,9 @@
 from .equil_rfe_settings import (
     RelativeHybridTopologyProtocolSettings,
     SolvationSettings, AlchemicalSettings, LambdaSettings,
-<<<<<<< HEAD
-    AlchemicalSamplerSettings, OpenMMEngineSettings,
-    IntegratorSettings, SimulationSettings,
-    BasePartialChargeSettings, OpenFFPartialChargeSettings
-=======
     MultiStateSimulationSettings, OpenMMEngineSettings,
     IntegratorSettings, OutputSettings,
->>>>>>> 2ab9b438
+    BasePartialChargeSettings, OpenFFPartialChargeSettings,
 )
 from ..openmm_utils import (
     system_validation, settings_validation, system_creation,
@@ -467,15 +462,10 @@
                 equilibration_length=1.0 * unit.nanosecond,
                 production_length=5.0 * unit.nanosecond,
             ),
-<<<<<<< HEAD
-            partial_charge_settings=OpenFFPartialChargeSettings(
-
-            )
-=======
+            partial_charge_settings=OpenFFPartialChargeSettings(),
             engine_settings=OpenMMEngineSettings(),
             integrator_settings=IntegratorSettings(),
             output_settings=OutputSettings(),
->>>>>>> 2ab9b438
         )
 
     def _create(
