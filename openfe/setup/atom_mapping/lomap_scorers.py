--- conflicted
+++ resolved
@@ -23,12 +23,9 @@
 
 
 def ecr_score(mapping: LigandAtomMapping) -> float:
-<<<<<<< HEAD
     """
     Score an atom mapping with the EleCtrostatic Rule.
     """
-=======
->>>>>>> d2129d54
     molA = mapping.componentA.to_rdkit()
     molB = mapping.componentB.to_rdkit()
 
@@ -36,12 +33,8 @@
 
 
 def mcsr_score(mapping: LigandAtomMapping, beta: float = 0.1) -> float:
-<<<<<<< HEAD
     """
     Score an atom mapping with the Maximum Command Substructure Rule.
-=======
-    """Maximum command substructure rule
->>>>>>> d2129d54
 
     This rule is defined as::
 
@@ -71,16 +64,12 @@
 
 
 def mncar_score(mapping: LigandAtomMapping, ths: int = 4) -> float:
-<<<<<<< HEAD
     """
     Score an atom mapping with the Minimum Number of Common Atoms Rule.
 
     1.0 if the mapping has at least ``ths`` heavy atoms common to both
     endpoints, or either endpoint has too few atoms for this to be meaningful;
     0.0 otherwise.
-=======
-    """Minimum number of common atoms rule
->>>>>>> d2129d54
 
     Parameters
     ----------
@@ -110,24 +99,16 @@
 
 def atomic_number_score(mapping: LigandAtomMapping, beta=0.1,
                         difficulty=None) -> float:
-<<<<<<< HEAD
     """
     Score an atom mapping by the elemental changes it specifies.
-=======
-    """A score on the elemental changes happening in the mapping
->>>>>>> d2129d54
 
     For each transmuted atom, a mismatch score is summed, according to the
     difficulty scores (see difficult parameter).  The final score is then
     given as:
 
-<<<<<<< HEAD
     .. code::
 
-        score = 1 - exp(-beta * mismatch)
-=======
-    score = exp(-beta * mismatch)
->>>>>>> d2129d54
+        score = exp(-beta * mismatch)
 
     Parameters
     ----------
@@ -189,11 +170,7 @@
 
     Score calculated as:
 
-<<<<<<< HEAD
-        1 - math.exp(-beta * nmismatch)
-=======
-    math.exp(-beta * nmismatch)
->>>>>>> d2129d54
+        math.exp(-beta * nmismatch)
 
     Parameters
     ----------
@@ -233,27 +210,19 @@
     return math.exp(- beta * nmismatch)
 
 
-<<<<<<< HEAD
-
 def sulfonamides_score(mapping: LigandAtomMapping, beta=0.4) -> float:
     """
     Penalize mappings where a complete sulfonamide group is mutated in or out.
 
-    Returns ``(1 - math.exp(- beta))`` if this happens, else ``0``.
-=======
-def sulfonamides_score(mapping: LigandAtomMapping, beta=0.4) -> float:
-    """Checks if a sulfonamide appears and disallow this.
-
-    Returns ``math.exp(- beta)`` if a sulfonamide group is mutated in or out, 
-    otherwise 1.0. Testing has shown that growing a sulfonamide from scratch 
+    Returns ``math.exp(- beta)`` if a sulfonamide group is mutated in or out,
+    otherwise 1.0. Testing has shown that growing a sulfonamide from scratch
     performs very badly.
 
     Parameters
     ==========
     beta
         A positive float describing how much to penalise a growing sulfonamide.
-        Smaller values indicate exponentially larger penalties. 
->>>>>>> d2129d54
+        Smaller values indicate exponentially larger penalties.
     """
     molA = mapping.componentA.to_rdkit()
     molB = mapping.componentB.to_rdkit()
@@ -288,12 +257,8 @@
 
 
 def heterocycles_score(mapping: LigandAtomMapping, beta=0.4) -> float:
-<<<<<<< HEAD
     """
     Penalize an atom mapping if a heterocycle is formed from a hydrogen.
-=======
-    """Checks if a heterocycle is formed from a -H
->>>>>>> d2129d54
 
     Pyrrole, furan and thiophene *are* pemitted however.
 
@@ -343,22 +308,14 @@
 
 def transmuting_methyl_into_ring_score(mapping: LigandAtomMapping,
                                        beta=0.1, penalty=6.0) -> float:
-<<<<<<< HEAD
     """
     Penalise an atom mapping if a ring is formed from an unmapped atom.
-=======
-    """Penalises having a non-mapped ring atoms become a non-ring
->>>>>>> d2129d54
 
     This score would for example penalise R-CH3 to R-Ph where R is the same
     mapped atom and both CH3 and Ph are unmapped. Does not penalise R-H to R-Ph.
     If any atoms trigger the rule returns a score of:
 
-<<<<<<< HEAD
-        1 - exp(-1 * beta * penalty)
-=======
-      exp(-1 * beta * penalty)
->>>>>>> d2129d54
+        exp(-1 * beta * penalty)
 
     Parameters
     ----------
@@ -413,11 +370,7 @@
 
 
 def transmuting_ring_sizes_score(mapping: LigandAtomMapping) -> float:
-<<<<<<< HEAD
     """Penalise an atom mapping if it alters the size of a ring."""
-=======
-    """Checks if mapping alters a ring size"""
->>>>>>> d2129d54
     molA = mapping.componentA.to_rdkit()
     molB = mapping.componentB.to_rdkit()
     molA_to_molB = mapping.componentA_to_componentB
@@ -470,20 +423,16 @@
 
 
 def default_lomap_score(mapping: LigandAtomMapping) -> float:
-<<<<<<< HEAD
     """
     Score an atom mapping with the default score function from Lomap2.
 
     This combines many of the other scores in this module into a single score.
-=======
-    """The default score function from Lomap2
->>>>>>> d2129d54
 
 
     This score is a combination of many rules combined and considers factors such as the
     number of heavy atoms in common, if ring sizes are changed or rings are broken,
     or if other alchemically unwise transformations are attempted.
-       
+
     Parameters
     ----------
     mapping : LigandAtomMapping
