# This code is part of OpenFE and is licensed under the MIT license.
# For details, see https://github.com/OpenFreeEnergy/openfe
import math
<<<<<<< HEAD
from typing import Iterable, Callable, List, Optional
=======
from typing import Iterable, Callable
>>>>>>> 3e397a36
import itertools

import networkx as nx

from gufe import SmallMoleculeComponent
from openfe.setup import LigandNetwork
from openfe.setup.atom_mapping import LigandAtomMapper, LigandAtomMapping


def generate_radial_network(ligands: Iterable[SmallMoleculeComponent],
                            central_ligand: SmallMoleculeComponent,
                            mappers: Iterable[LigandAtomMapper], scorer=None):
    """Generate a radial network with all ligands connected to a central node

    Also known as hub and spoke or star-map, this plans a Network where
    all ligands are connected via a central ligand.

    Parameters
    ----------
    ligands : iterable of SmallMoleculeComponents
      the ligands to arrange around the central ligand
    central_ligand : SmallMoleculeComponent
      the ligand to use as the hub/central ligand
    mappers : iterable of LigandAtomMappers
      mappers to use, at least 1 required
    scorer : scoring function, optional
      a callable which returns a float for any LigandAtomMapping.  Used to
      assign scores to potential mappings, higher scores indicate worse
      mappings.

    Raises
    ------
    ValueError
      if no mapping between the central ligand and any other ligand can be
      found

    Returns
    -------
    network : LigandNetwork
      will have an edge between each ligand and the central ligand, with the
      mapping being the best possible mapping found using the supplied atom
      mappers.
      If no scorer is supplied, the first mapping provided by the iterable
      of mappers will be used.
    """
    edges = []

    for ligand in ligands:
        best_score = math.inf
        best_mapping = None

        for mapping in itertools.chain.from_iterable(
            mapper.suggest_mappings(central_ligand, ligand)
            for mapper in mappers
        ):
            if not scorer:
                best_mapping = mapping
                break

            score = scorer(mapping)
            mapping = mapping.with_annotations({"score": score})

            if score < best_score:
                best_mapping = mapping
                best_score = score

        if best_mapping is None:
            raise ValueError(f"No mapping found for {ligand}")
        edges.append(best_mapping)

    return LigandNetwork(edges)


<<<<<<< HEAD
def maximal_network(
    ligands: Iterable[SmallMoleculeComponent],
    mappers: Iterable[LigandAtomMapper],
    scorer: Optional[Callable[[LigandAtomMapper], float]] = None,
    # allow_disconnected=True
):
    nodes = list(ligands)

    # First create a network with all the proposed mappings (scored)
    mapping_generator = itertools.chain.from_iterable(
        mapper.suggest_mappings(molA, molB)
        for molA, molB in itertools.combinations(nodes, 2)
        for mapper in mappers
    )
    mappings = [mapping.with_annotations({'score': scorer(mapping)})
                for mapping in mapping_generator]
    network = Network(mappings, nodes=nodes)
    return network


def minimal_spanning_graph(ligands: Iterable[SmallMoleculeComponent],
                           mappers: Iterable[LigandAtomMapper],
                           scorer: Callable[[LigandAtomMapping], float]):
    """Plan a Network which connects all ligands with minimal cost
=======
def generate_minimal_spanning_network(ligands: Iterable[SmallMoleculeComponent],
                                      mappers: Iterable[LigandAtomMapper],
                                      scorer: Callable[[LigandAtomMapping], float]):
    """Plan a Network which connects all ligands with minimal total score
>>>>>>> 3e397a36

    Parameters
    ----------
    ligands : Iterable[SmallMoleculeComponent]
      the ligands to include in the Network
    mappers : Iterable[LigandAtomMapper]
      the AtomMappers to use to propose mappings.  At least 1 required,
      but many can be given, in which case all will be tried to find the
      lowest score edges
    scorer : Scoring function
      any callable which takes a LigandAtomMapping and returns a float
    """
<<<<<<< HEAD
    network = maximal_network(ligands, mappers, scorer)
=======
    nodes = list(ligands)

    # First create a network with all the proposed mappings (scored)
    mapping_generator = itertools.chain.from_iterable(
        mapper.suggest_mappings(molA, molB)
        for molA, molB in itertools.combinations(nodes, 2)
        for mapper in mappers
    )
    mappings = [mapping.with_annotations({'score': scorer(mapping)})
                for mapping in mapping_generator]
    network = LigandNetwork(mappings, nodes=nodes)
>>>>>>> 3e397a36

    # Next analyze that network to create minimal spanning network. Because
    # we carry the original (directed) LigandAtomMapping, we don't lose
    # direction information when converting to an undirected graph.
    min_edges = nx.minimum_spanning_edges(nx.MultiGraph(network.graph),
                                          weight='score')
    min_mappings = [edge_data['object'] for _, _, _, edge_data in min_edges]
<<<<<<< HEAD
    min_network = Network(min_mappings)
    missing_nodes = set(network.nodes) - set(min_network.nodes)
=======
    min_network = LigandNetwork(min_mappings)
    missing_nodes = set(nodes) - set(min_network.nodes)
>>>>>>> 3e397a36
    if missing_nodes:
        raise RuntimeError("Unable to create edges to some nodes: "
                           + str(list(missing_nodes)))

    return min_network<|MERGE_RESOLUTION|>--- conflicted
+++ resolved
@@ -1,11 +1,7 @@
 # This code is part of OpenFE and is licensed under the MIT license.
 # For details, see https://github.com/OpenFreeEnergy/openfe
 import math
-<<<<<<< HEAD
 from typing import Iterable, Callable, List, Optional
-=======
-from typing import Iterable, Callable
->>>>>>> 3e397a36
 import itertools
 
 import networkx as nx
@@ -76,10 +72,9 @@
             raise ValueError(f"No mapping found for {ligand}")
         edges.append(best_mapping)
 
-    return LigandNetwork(edges)
+    return Network(edges)
 
 
-<<<<<<< HEAD
 def maximal_network(
     ligands: Iterable[SmallMoleculeComponent],
     mappers: Iterable[LigandAtomMapper],
@@ -100,16 +95,10 @@
     return network
 
 
-def minimal_spanning_graph(ligands: Iterable[SmallMoleculeComponent],
-                           mappers: Iterable[LigandAtomMapper],
-                           scorer: Callable[[LigandAtomMapping], float]):
-    """Plan a Network which connects all ligands with minimal cost
-=======
 def generate_minimal_spanning_network(ligands: Iterable[SmallMoleculeComponent],
                                       mappers: Iterable[LigandAtomMapper],
                                       scorer: Callable[[LigandAtomMapping], float]):
-    """Plan a Network which connects all ligands with minimal total score
->>>>>>> 3e397a36
+    """Plan a Network which connects all ligands with minimal cost
 
     Parameters
     ----------
@@ -122,9 +111,6 @@
     scorer : Scoring function
       any callable which takes a LigandAtomMapping and returns a float
     """
-<<<<<<< HEAD
-    network = maximal_network(ligands, mappers, scorer)
-=======
     nodes = list(ligands)
 
     # First create a network with all the proposed mappings (scored)
@@ -136,7 +122,6 @@
     mappings = [mapping.with_annotations({'score': scorer(mapping)})
                 for mapping in mapping_generator]
     network = LigandNetwork(mappings, nodes=nodes)
->>>>>>> 3e397a36
 
     # Next analyze that network to create minimal spanning network. Because
     # we carry the original (directed) LigandAtomMapping, we don't lose
@@ -144,13 +129,8 @@
     min_edges = nx.minimum_spanning_edges(nx.MultiGraph(network.graph),
                                           weight='score')
     min_mappings = [edge_data['object'] for _, _, _, edge_data in min_edges]
-<<<<<<< HEAD
-    min_network = Network(min_mappings)
-    missing_nodes = set(network.nodes) - set(min_network.nodes)
-=======
     min_network = LigandNetwork(min_mappings)
     missing_nodes = set(nodes) - set(min_network.nodes)
->>>>>>> 3e397a36
     if missing_nodes:
         raise RuntimeError("Unable to create edges to some nodes: "
                            + str(list(missing_nodes)))
