# This code is part of OpenFE and is licensed under the MIT license.
# For details, see https://github.com/OpenFreeEnergy/openfe
from importlib import resources
from pathlib import Path
import pytest
import numpy as np
from numpy.testing import assert_equal, assert_allclose
from openmm import app, MonteCarloBarostat, NonbondedForce
from openmm import unit as ommunit
from openmmtools import multistate
from openff.toolkit import Molecule as OFFMol
from openff.units import unit
from openff.units.openmm import ensure_quantity
from gufe.settings import OpenMMSystemGeneratorFFSettings, ThermoSettings
import openfe
from openfe.protocols.openmm_utils import (
    settings_validation, system_validation, system_creation,
    multistate_analysis
)
from openfe.protocols.openmm_rfe.equil_rfe_settings import (
    SystemSettings, SolvationSettings, IntegratorSettings,
)


def test_validate_timestep():
    with pytest.raises(ValueError, match="too large for hydrogen mass"):
        settings_validation.validate_timestep(2.0, 4.0 * unit.femtoseconds)


@pytest.mark.parametrize('s,ts,mc,es', [
    [5 * unit.nanoseconds, 4 * unit.femtoseconds, 250, 1250000],
    [1 * unit.nanoseconds, 4 * unit.femtoseconds, 250, 250000],
    [1 * unit.picoseconds, 2 * unit.femtoseconds, 250, 500],
])
def test_get_simsteps(s, ts, mc, es):
    sim_steps = settings_validation.get_simsteps(s, ts, mc)

    assert sim_steps == es


def test_get_simsteps_indivisible_simtime():
    errmsg = "Simulation time not divisible by timestep"
    timelength = 1.003 * unit.picosecond
    with pytest.raises(ValueError, match=errmsg):
        settings_validation.get_simsteps(timelength, 2 * unit.femtoseconds, 100)


def test_mc_indivisible():
    errmsg = "Simulation time 1.0 ps should contain"
    timelength = 1 * unit.picoseconds
    with pytest.raises(ValueError, match=errmsg):
        settings_validation.get_simsteps(
                timelength, 2 * unit.femtoseconds, 1000)


def test_get_alchemical_components(benzene_modifications,
                                   T4_protein_component):

    stateA = openfe.ChemicalSystem({'A': benzene_modifications['benzene'],
                                    'B': benzene_modifications['toluene'],
                                    'P': T4_protein_component,
                                    'S': openfe.SolventComponent(smiles='C')})
    stateB = openfe.ChemicalSystem({'A': benzene_modifications['benzene'],
                                    'B': benzene_modifications['benzonitrile'],
                                    'P': T4_protein_component,
                                    'S': openfe.SolventComponent()})

    alchem_comps = system_validation.get_alchemical_components(stateA, stateB)

    assert len(alchem_comps['stateA']) == 2
    assert benzene_modifications['toluene'] in alchem_comps['stateA']
    assert openfe.SolventComponent(smiles='C') in alchem_comps['stateA']
    assert len(alchem_comps['stateB']) == 2
    assert benzene_modifications['benzonitrile'] in alchem_comps['stateB']
    assert openfe.SolventComponent() in alchem_comps['stateB']


def test_duplicate_chemical_components(benzene_modifications):
    stateA = openfe.ChemicalSystem({'A': benzene_modifications['toluene'],
                                    'B': benzene_modifications['toluene'], })
    stateB = openfe.ChemicalSystem({'A': benzene_modifications['toluene']})

    errmsg = "state A components B:"

    with pytest.raises(ValueError, match=errmsg):
        system_validation.get_alchemical_components(stateA, stateB)


def test_validate_solvent_nocutoff(benzene_modifications):

    state = openfe.ChemicalSystem({'A': benzene_modifications['toluene'],
                                   'S': openfe.SolventComponent()})

    with pytest.raises(ValueError, match="nocutoff cannot be used"):
        system_validation.validate_solvent(state, 'nocutoff')


def test_validate_solvent_multiple_solvent(benzene_modifications):

    state = openfe.ChemicalSystem({'A': benzene_modifications['toluene'],
                                   'S': openfe.SolventComponent(),
                                   'S2': openfe.SolventComponent()})

    with pytest.raises(ValueError, match="Multiple SolventComponent"):
        system_validation.validate_solvent(state, 'pme')


def test_not_water_solvent(benzene_modifications):

    state = openfe.ChemicalSystem({'A': benzene_modifications['toluene'],
                                   'S': openfe.SolventComponent(smiles='C')})

    with pytest.raises(ValueError, match="Non water solvent"):
        system_validation.validate_solvent(state, 'pme')


def test_multiple_proteins(T4_protein_component):

    state = openfe.ChemicalSystem({'A': T4_protein_component,
                                   'B': T4_protein_component})

    with pytest.raises(ValueError, match="Multiple ProteinComponent"):
        system_validation.validate_protein(state)


def test_get_components_gas(benzene_modifications):

    state = openfe.ChemicalSystem({'A': benzene_modifications['benzene'],
                                   'B': benzene_modifications['toluene'], })

    s, p, mols = system_validation.get_components(state)

    assert s is None
    assert p is None
    assert len(mols) == 2


def test_components_solvent(benzene_modifications):

    state = openfe.ChemicalSystem({'S': openfe.SolventComponent(),
                                   'A': benzene_modifications['benzene'],
                                   'B': benzene_modifications['toluene'], })

    s, p, mols = system_validation.get_components(state)

    assert s == openfe.SolventComponent()
    assert p is None
    assert len(mols) == 2


def test_components_complex(T4_protein_component, benzene_modifications):

    state = openfe.ChemicalSystem({'S': openfe.SolventComponent(),
                                   'A': benzene_modifications['benzene'],
                                   'B': benzene_modifications['toluene'],
                                   'P': T4_protein_component,})

    s, p, mols = system_validation.get_components(state)

    assert s == openfe.SolventComponent()
    assert p == T4_protein_component
    assert len(mols) == 2


@pytest.fixture(scope='module')
def get_settings():
    forcefield_settings = OpenMMSystemGeneratorFFSettings()
    integrator_settings = IntegratorSettings
    thermo_settings = ThermoSettings(
        temperature=298.15 * unit.kelvin,
        pressure=1 * unit.bar,
    )
    system_settings = SystemSettings()
    integrator_settings = IntegratorSettings()

<<<<<<< HEAD
    return forcefield_settings, integrator_settings, thermo_settings, system_settings
=======
    return (forcefield_settings, thermo_settings, system_settings,
            integrator_settings)
>>>>>>> c07a781f


class TestFEAnalysis:

    # Note: class scope _will_ cause this to segfault - the reporter has to close
    @pytest.fixture(scope='function')
    def reporter(self):
        with resources.files('openfe.tests.data.openmm_rfe') as d:
            ncfile = str(d / 'vacuum_nocoord.nc')

        with resources.files('openfe.tests.data.openmm_rfe') as d:
            chkfile = str(d / 'vacuum_nocoord_checkpoint.nc')

        r = multistate.MultiStateReporter(
            storage=ncfile, checkpoint_storage=chkfile
        )
        try:
            yield r
        finally:
            r.close()
    
    @pytest.fixture()
    def analyzer(self, reporter):
        return multistate_analysis.MultistateEquilFEAnalysis(
            reporter, sampling_method='repex',
            result_units=unit.kilocalorie_per_mole,
        )
    
    def test_free_energies(self, analyzer):
        ret_dict = analyzer.unit_results_dict
        assert len(ret_dict.items()) == 7
        assert pytest.approx(ret_dict['unit_estimate'].m) == -47.9606
        assert pytest.approx(ret_dict['unit_estimate_error'].m) == 0.02396789
        # forward and reverse (since we do this ourselves)
        assert_allclose(
            ret_dict['forward_and_reverse_energies']['fractions'],
            np.array([0.08988764, 0.191011, 0.292135, 0.393258, 0.494382,
                      0.595506, 0.696629, 0.797753, 0.898876, 1.0]),
            rtol=1e-04,
        )
        assert_allclose(
            ret_dict['forward_and_reverse_energies']['forward_DGs'].m,
            np.array([-48.057326, -48.038367, -48.033994, -48.0228, -48.028532,
                      -48.025258, -48.006349, -47.986304, -47.972138, -47.960623]),
            rtol=1e-04,
        )
        assert_allclose(
            ret_dict['forward_and_reverse_energies']['forward_dDGs'].m,
            np.array([0.07471 , 0.052914, 0.041508, 0.036613, 0.032827, 0.030489,
                      0.028154, 0.026529, 0.025284, 0.023968]),
            rtol=1e-04,
        )
        assert_allclose(
            ret_dict['forward_and_reverse_energies']['reverse_DGs'].m,
            np.array([-47.823839, -47.833107, -47.845866, -47.858173, -47.883887,
                      -47.915963, -47.93319, -47.939125, -47.949016, -47.960623]),
            rtol=1e-04,
        )
        assert_allclose(
            ret_dict['forward_and_reverse_energies']['reverse_dDGs'].m,
            np.array([0.081209, 0.055975, 0.044693, 0.038691, 0.034603, 0.031894,
                      0.029417, 0.027082, 0.025316, 0.023968]),
            rtol=1e-04,
        )

    def test_plots(self, analyzer, tmpdir):
        with tmpdir.as_cwd():
            analyzer.plot(filepath=Path('.'), filename_prefix='')
            assert Path('forward_reverse_convergence.png').is_file()
            assert Path('mbar_overlap_matrix.png').is_file()
            assert Path('replica_exchange_matrix.png').is_file()
            assert Path('replica_state_timeseries.png').is_file()

    def test_plot_convergence_bad_units(self, analyzer):
        
        with pytest.raises(ValueError, match='Unknown plotting units'):
            openfe.analysis.plotting.plot_convergence(
                analyzer.forward_and_reverse_free_energies,
                unit.nanometer,
            )

    def test_analyze_unknown_method_warning_and_error(self, reporter):

        with pytest.warns(UserWarning, match='Unknown sampling method'):
            ana = multistate_analysis.MultistateEquilFEAnalysis(
                      reporter, sampling_method='replex',
                      result_units=unit.kilocalorie_per_mole,
                  )

        with pytest.raises(ValueError, match="Exchange matrix"):
            ana.replica_exchange_statistics


class TestSystemCreation:
<<<<<<< HEAD
    @staticmethod
    def get_settings():
        forcefield_settings = OpenMMSystemGeneratorFFSettings()
        integrator_settings = IntegratorSettings
        thermo_settings = ThermoSettings(
                temperature=298.15 * unit.kelvin,
                pressure=1 * unit.bar,
        )
        system_settings = SystemSettings()

        return forcefield_settings, integrator_settings, thermo_settings, system_settings

    def test_system_generator_nosolv_nocache(self, get_settings):
        ffsets, intsets, thermosets, systemsets = get_settings
        generator = system_creation.get_system_generator(
                ffsets, intsets, thermosets, systemsets, None, False)
=======
    def test_system_generator_nosolv_nocache(self, get_settings):
        ffsets, thermosets, systemsets, intsets = get_settings
        generator = system_creation.get_system_generator(
            ffsets, thermosets, intsets, systemsets, None, False
        )
>>>>>>> c07a781f
        assert generator.barostat is None
        assert generator.template_generator._cache is None
        assert not generator.postprocess_system

        forcefield_kwargs = {
            'constraints': app.HBonds,
            'rigidWater': True,
            'removeCMMotion': False,
            'hydrogenMass': 3.0 * ommunit.amu
        }
        assert generator.forcefield_kwargs == forcefield_kwargs
        periodic_kwargs = {
                'nonbondedMethod': app.PME,
                'nonbondedCutoff': 1.0 * ommunit.nanometer
        }
        nonperiodic_kwargs = {'nonbondedMethod': app.NoCutoff,}
        assert generator.nonperiodic_forcefield_kwargs == nonperiodic_kwargs
        assert generator.periodic_forcefield_kwargs == periodic_kwargs

    def test_system_generator_solv_cache(self, get_settings):
<<<<<<< HEAD
        ffsets, intsets, thermosets, systemsets = get_settings
        generator = system_creation.get_system_generator(
                ffsets, intsets, thermosets, systemsets, Path('./db.json'), True)
=======
        ffsets, thermosets, systemsets, intsets = get_settings

        thermosets.temperature = 320 * unit.kelvin
        thermosets.pressure = 1.25 * unit.bar
        intsets.barostat_frequency = 200 * unit.timestep
        generator = system_creation.get_system_generator(
            ffsets, thermosets, intsets, systemsets, Path('./db.json'), True
        )

        # Check barostat conditions
>>>>>>> c07a781f
        assert isinstance(generator.barostat, MonteCarloBarostat)

        pressure = ensure_quantity(
            generator.barostat.getDefaultPressure(), 'openff',
        )
        temperature = ensure_quantity(
            generator.barostat.getDefaultTemperature(), 'openff',
        )
        assert pressure.m == pytest.approx(1.25)
        assert pressure.units == unit.bar
        assert temperature.m == pytest.approx(320)
        assert temperature.units == unit.kelvin
        assert generator.barostat.getFrequency() == 200

        # Check cache file
        assert generator.template_generator._cache == 'db.json'

    def test_get_omm_modeller_complex(self, T4_protein_component,
                                      benzene_modifications,
                                      get_settings):
<<<<<<< HEAD
        ffsets, intsets, thermosets, systemsets = get_settings
        generator = system_creation.get_system_generator(
                ffsets, intsets, thermosets, systemsets, None, True)
=======
        ffsets, thermosets, systemsets, intsets = get_settings
        generator = system_creation.get_system_generator(
            ffsets, thermosets, intsets, systemsets, None, True
        )
>>>>>>> c07a781f

        smc = benzene_modifications['toluene']
        mol = smc.to_openff()
        generator.create_system(mol.to_topology().to_openmm(),
                                molecules=[mol])

        model, comp_resids = system_creation.get_omm_modeller(
                T4_protein_component, openfe.SolventComponent(),
                {smc: mol},
                generator.forcefield,
                SolvationSettings())

        resids = [r for r in model.topology.residues()]
        assert resids[163].name == 'NME'
        assert resids[164].name == 'UNK'
        assert resids[165].name == 'HOH'
        assert_equal(comp_resids[T4_protein_component], np.linspace(0, 163, 164))
        assert_equal(comp_resids[smc], np.array([164]))
        assert_equal(comp_resids[openfe.SolventComponent()],
                     np.linspace(165, len(resids)-1, len(resids)-165))

    def test_get_omm_modeller_ligand_no_neutralize(self, get_settings):
<<<<<<< HEAD
        ffsets, intsets, thermosets, systemsets = get_settings
        generator = system_creation.get_system_generator(
            ffsets, intsets, thermosets, systemsets, None, True
=======
        ffsets, thermosets, systemsets, intsets = get_settings
        generator = system_creation.get_system_generator(
            ffsets, thermosets, intsets, systemsets, None, True
>>>>>>> c07a781f
        )

        offmol = OFFMol.from_smiles('[O-]C=O')
        offmol.generate_conformers()
        smc = openfe.SmallMoleculeComponent.from_openff(offmol)

        generator.create_system(offmol.to_topology().to_openmm(),
                                molecules=[offmol])
        model, comp_resids = system_creation.get_omm_modeller(
            None,
            openfe.SolventComponent(neutralize=False),
            {smc: offmol},
            generator.forcefield,
            SolvationSettings(),
        )

        system = generator.create_system(
            model.topology,
            molecules=[offmol]
        )

        # Now let's check the total charge
        nonbonded = [f for f in system.getForces()
                     if isinstance(f, NonbondedForce)][0]

        charge = 0 * ommunit.elementary_charge

        for i in range(system.getNumParticles()):
            c, s, e = nonbonded.getParticleParameters(i)
            charge += c

        charge = ensure_quantity(charge, 'openff')

        assert pytest.approx(charge.m) == -1.0<|MERGE_RESOLUTION|>--- conflicted
+++ resolved
@@ -173,12 +173,8 @@
     system_settings = SystemSettings()
     integrator_settings = IntegratorSettings()
 
-<<<<<<< HEAD
-    return forcefield_settings, integrator_settings, thermo_settings, system_settings
-=======
-    return (forcefield_settings, thermo_settings, system_settings,
+    return (forcefield_settings, integrator_settings, thermo_settings, system_settings,
             integrator_settings)
->>>>>>> c07a781f
 
 
 class TestFEAnalysis:
@@ -273,11 +269,10 @@
 
 
 class TestSystemCreation:
-<<<<<<< HEAD
     @staticmethod
     def get_settings():
         forcefield_settings = OpenMMSystemGeneratorFFSettings()
-        integrator_settings = IntegratorSettings
+        integrator_settings = IntegratorSettings()
         thermo_settings = ThermoSettings(
                 temperature=298.15 * unit.kelvin,
                 pressure=1 * unit.bar,
@@ -287,16 +282,10 @@
         return forcefield_settings, integrator_settings, thermo_settings, system_settings
 
     def test_system_generator_nosolv_nocache(self, get_settings):
-        ffsets, intsets, thermosets, systemsets = get_settings
+        ffsets, intsets, thermosets, systemsets, intsets = get_settings
         generator = system_creation.get_system_generator(
-                ffsets, intsets, thermosets, systemsets, None, False)
-=======
-    def test_system_generator_nosolv_nocache(self, get_settings):
-        ffsets, thermosets, systemsets, intsets = get_settings
-        generator = system_creation.get_system_generator(
-            ffsets, thermosets, intsets, systemsets, None, False
-        )
->>>>>>> c07a781f
+            ffsets, intsets, thermosets, intsets, systemsets, None, False
+        )
         assert generator.barostat is None
         assert generator.template_generator._cache is None
         assert not generator.postprocess_system
@@ -317,22 +306,16 @@
         assert generator.periodic_forcefield_kwargs == periodic_kwargs
 
     def test_system_generator_solv_cache(self, get_settings):
-<<<<<<< HEAD
-        ffsets, intsets, thermosets, systemsets = get_settings
-        generator = system_creation.get_system_generator(
-                ffsets, intsets, thermosets, systemsets, Path('./db.json'), True)
-=======
-        ffsets, thermosets, systemsets, intsets = get_settings
+        ffsets, intsets, thermosets, systemsets, intsets = get_settings
 
         thermosets.temperature = 320 * unit.kelvin
         thermosets.pressure = 1.25 * unit.bar
         intsets.barostat_frequency = 200 * unit.timestep
         generator = system_creation.get_system_generator(
-            ffsets, thermosets, intsets, systemsets, Path('./db.json'), True
+            ffsets, intsets, thermosets, intsets, systemsets, Path('./db.json'), True
         )
 
         # Check barostat conditions
->>>>>>> c07a781f
         assert isinstance(generator.barostat, MonteCarloBarostat)
 
         pressure = ensure_quantity(
@@ -353,16 +336,10 @@
     def test_get_omm_modeller_complex(self, T4_protein_component,
                                       benzene_modifications,
                                       get_settings):
-<<<<<<< HEAD
-        ffsets, intsets, thermosets, systemsets = get_settings
+        ffsets, intsets, thermosets, systemsets, intsets = get_settings
         generator = system_creation.get_system_generator(
-                ffsets, intsets, thermosets, systemsets, None, True)
-=======
-        ffsets, thermosets, systemsets, intsets = get_settings
-        generator = system_creation.get_system_generator(
-            ffsets, thermosets, intsets, systemsets, None, True
-        )
->>>>>>> c07a781f
+            ffsets, intsets, thermosets, intsets, systemsets, None, True
+        )
 
         smc = benzene_modifications['toluene']
         mol = smc.to_openff()
@@ -385,15 +362,9 @@
                      np.linspace(165, len(resids)-1, len(resids)-165))
 
     def test_get_omm_modeller_ligand_no_neutralize(self, get_settings):
-<<<<<<< HEAD
-        ffsets, intsets, thermosets, systemsets = get_settings
+        ffsets, intsets, thermosets, systemsets, intsets = get_settings
         generator = system_creation.get_system_generator(
-            ffsets, intsets, thermosets, systemsets, None, True
-=======
-        ffsets, thermosets, systemsets, intsets = get_settings
-        generator = system_creation.get_system_generator(
-            ffsets, thermosets, intsets, systemsets, None, True
->>>>>>> c07a781f
+            ffsets, intsets, thermosets, intsets, systemsets, None, True
         )
 
         offmol = OFFMol.from_smiles('[O-]C=O')
