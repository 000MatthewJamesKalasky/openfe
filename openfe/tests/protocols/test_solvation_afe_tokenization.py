--- conflicted
+++ resolved
@@ -49,11 +49,7 @@
 
 class TestAbsoluteSolvationProtocol(GufeTokenizableTestsMixin):
     cls = openmm_afe.AbsoluteSolvationProtocol
-<<<<<<< HEAD
     key = "AbsoluteSolvationProtocol-38eae61f1138e3b44d15be9d03e0d57e"
-=======
-    key = "AbsoluteSolvationProtocol-04f686419a0bf9568c0475b6317278cd"
->>>>>>> 2150c206
     repr = f"<{key}>"
 
     @pytest.fixture()
