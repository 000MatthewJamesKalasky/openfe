--- conflicted
+++ resolved
@@ -39,11 +39,7 @@
 
 class TestRelativeHybridTopologyProtocol(GufeTokenizableTestsMixin):
     cls = openmm_rfe.RelativeHybridTopologyProtocol
-<<<<<<< HEAD
-    key = "RelativeHybridTopologyProtocol-02ad30e0e0332ab6a8ce97bcdf3f287c"
-=======
     key = "RelativeHybridTopologyProtocol-fffbf0bfbe89e15a943764474b9b3a36"
->>>>>>> cfcc924d
     repr = f"<{key}>"
 
     @pytest.fixture()
