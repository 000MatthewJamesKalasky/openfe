--- conflicted
+++ resolved
@@ -39,11 +39,7 @@
 
 class TestRelativeHybridTopologyProtocol(GufeTokenizableTestsMixin):
     cls = openmm_rfe.RelativeHybridTopologyProtocol
-<<<<<<< HEAD
-    key = "RelativeHybridTopologyProtocol-dfaa8b51664ff80d401c6e4ee989e646"
-=======
     key = "RelativeHybridTopologyProtocol-15f565877e1c79e0a0e4fb473f3fc47a"
->>>>>>> afdffb1c
     repr = f"<{key}>"
 
     @pytest.fixture()
