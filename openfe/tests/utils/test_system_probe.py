--- conflicted
+++ resolved
@@ -1,10 +1,7 @@
 import contextlib
 from collections import namedtuple
-<<<<<<< HEAD
 import logging
-=======
 import pathlib
->>>>>>> b027cff8
 import sys
 from unittest.mock import Mock, patch
 
@@ -45,7 +42,6 @@
 )
 
 
-<<<<<<< HEAD
 EXPECTED_SYSTEM_INFO = {
     "system information": {
         "hostname": "mock-hostname",
@@ -122,7 +118,8 @@
         },
     }
 }
-=======
+
+
 def fake_disk_usage(path):
     if str(path) == "/foo":
         return sdiskusage(
@@ -132,7 +129,6 @@
         return sdiskusage(
             total=4000770252800, used=1678226952192, free=2322615496704, percent=41.9
         )
->>>>>>> b027cff8
 
 
 @contextlib.contextmanager
@@ -442,7 +438,7 @@
 
 def test_probe_system_smoke_test():
     _probe_system()
-<<<<<<< HEAD
+    _probe_system(paths=[pathlib.Path("/")])
 
 
 def test_log_system_probe_unconfigured():
@@ -487,7 +483,4 @@
         "/dev/dm-3: 42% full (2.2T free)"
     ]
     for line in expected:
-        assert line in caplog.text
-=======
-    _probe_system(paths=[pathlib.Path("/")])
->>>>>>> b027cff8
+        assert line in caplog.text